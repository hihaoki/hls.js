--- conflicted
+++ resolved
@@ -9,11 +9,7 @@
     <script src="https://ajax.googleapis.com/ajax/libs/jquery/2.1.3/jquery.min.js"></script>
     <script src="https://maxcdn.bootstrapcdn.com/bootstrap/3.3.4/js/bootstrap.min.js"></script>
     <script src="https://cdnjs.cloudflare.com/ajax/libs/FileSaver.js/1.3.3/FileSaver.min.js"></script>
-<<<<<<< HEAD
-
-=======
     <script src="https://cdnjs.cloudflare.com/ajax/libs/ace/1.4.2/ace.js"></script>
->>>>>>> 85f5cc9b
   </head>
   <body>
     <div class="header-container">
@@ -47,64 +43,9 @@
         </p>
       </header>
       <div id="controls">
-<<<<<<< HEAD
-
-        <div id="customButtons"></div>
-
-        <select id="streamSelect" class="innerControls">
-          <option value="" selected>Select a test-stream from drop-down menu. Or enter custom URL below</option>
-        </select>
-
-        <input id="streamURL" class="innerControls" type=text value=""/>
-
-        <label class="innerControls">
-          Enable streaming:
-          <input id="enableStreaming" type=checkbox checked/>
-        </label>
-
-        <label class="innerControls">
-          Auto-recover media-errors:
-          <input id="autoRecoverError" type=checkbox checked/>
-        </label>
-
-        <label class="innerControls">
-          Enable worker for transmuxing:
-          <input id="enableWorker" type=checkbox checked/>
-        </label>
-
-        <label class="innerControls">
-          Dump transmuxed fMP4 data:
-          <input id="dumpfMP4" type=checkbox unchecked/>
-        </label>
-
-        <label class="innerControls">
-          Widevine DRM license-server URL:
-          <input id="widevineLicenseUrl" style="width: 50%"/>
-        </label>
-
-        <label class="innerControls">
-          Level-cap'ing (max limit):
-          <input id="levelCapping" style="width: 8em" type=number/>
-        </label>
-
-        <label class="innerControls">
-          Default audio-codec:
-          <input style="width: 8em" id="defaultAudioCodec"/>
-        </label>
-
-        <label class="innerControls">
-          Player size:
-          <select id="videoSize" style="float:right;">
-            <option value="240">Tiny (240p)</option>
-            <option value="384">Small (384p)</option>
-            <option value="480">Medium (480p)</option>
-            <option value="720" selected>Large (720p)</option>
-            <option value="1080">Huge (1080p)</option>
-=======
         <div class="demo-controls-wrapper">
           <select id="streamSelect" class="innerControls">
             <option value="" selected>Select a test-stream from drop-down menu. Or enter custom URL below</option>
->>>>>>> 85f5cc9b
           </select>
 
           <input id="streamURL" class="innerControls" type=text value=""/>
@@ -122,11 +63,6 @@
           <label class="innerControls">
             Dump transmuxed fMP4 data:
             <input id="dumpfMP4" type=checkbox unchecked/>
-          </label>
-
-          <label class="innerControls">
-            Metrics history (max limit, -1 is unlimited):
-            <input id="limitMetrics" style="width: 8em" type=number/>
           </label>
 
           <label class="innerControls">
@@ -170,14 +106,6 @@
 
       <video id="video" controls autoplay class="videoCentered"></video>
       <br>
-<<<<<<< HEAD
-
-      <canvas id="buffered_c" height="15" class="videoCentered" onclick="onClickBufferedRange(event);"></canvas>
-
-      <br><br>
-
-      <pre id="HlsStatus" class="center" style="white-space: pre-wrap;"></pre>
-=======
       <canvas id="bufferedCanvas" height="15" class="videoCentered" onclick="onClickBufferedRange(event);"></canvas>
       <br>
       <br>
@@ -186,7 +114,6 @@
 
       <label class="center">Error:</label>
       <pre id="errorOut" class="center" style="white-space: pre-wrap;"></pre>
->>>>>>> 85f5cc9b
 
       <div class="center" style="text-align: center;" id="toggleButtons">
         <button type="button" class="btn btn-sm" onclick="$('#PlaybackControl').toggle();">Playback controls</button>
