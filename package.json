--- conflicted
+++ resolved
@@ -58,12 +58,7 @@
     "eslint-plugin-standard": "^3.0.1",
     "http-server": "^0.11.0",
     "husky": "^0.14.3",
-<<<<<<< HEAD
-    "istanbul-instrumenter-loader": "^2.0.0",
-=======
     "istanbul-instrumenter-loader": "^3.0.1",
-    "jshint": "^2.9.4",
->>>>>>> c9076e78
     "karma": "^2.0.0",
     "karma-chrome-launcher": "^2.2.0",
     "karma-coverage-istanbul-reporter": "^1.3.0",
