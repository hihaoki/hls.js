'use strict';

const fs = require('fs');
const versionParser = require('./version-parser.js');
const packageJson = require('../package.json');

const TRAVIS_MODE = process.env.TRAVIS_MODE;
let newVersion = '';

try {
  if (TRAVIS_MODE === 'release') {
    // write the version field in the package json to the version in the git tag
    const tag = process.env.TRAVIS_TAG;
    if (!versionParser.isValidVersion(tag)) {
      throw new Error('Unsuported tag for release: ' + tag);
    }
    // remove v
    newVersion = tag.substring(1);
  } else if (TRAVIS_MODE === 'releaseCanary' || TRAVIS_MODE === 'netlifyPr') {
    // bump patch in version from latest git tag
    let currentVersion = getLatestVersionTag();
    // remove v
    currentVersion = currentVersion.substring(1);

    let matched = false;
    newVersion = currentVersion.replace(/^(\d+)\.(\d+)\.(\d+).*$/, function(_, major, minor, patch) {
      matched = true;
      return major + '.' + minor + '.' + (parseInt(patch, 10) + 1);
    });
    if (!matched) {
      throw new Error('Error calculating version.');
    }
    if (TRAVIS_MODE === 'netlifyPr') {
      newVersion += `-pr.${getCommitHash().substr(0, 8)}`;
    } else {
      newVersion += `-canary.${getCommitNum()}`;
    }
  } else {
    throw new Error('Unsupported travis mode: ' + TRAVIS_MODE);
  }

  packageJson.version = newVersion;
  fs.writeFileSync('./package.json', JSON.stringify(packageJson));
  console.log('Set version: ' + newVersion);
} catch(e) {
  console.error(e);
  process.exit(1);
}
process.exit(0);

function getCommitNum() {
  return parseInt(exec('git rev-list --count HEAD'), 10);
}

function getCommitHash() {
  return exec('git rev-parse HEAD');
}

function getLatestVersionTag() {
<<<<<<< HEAD
  return exec('git describe --abbrev=0 --match="v*"');
=======
  let commitish = '';
  while(true) {
    const tag = exec('git describe --abbrev=0 --match="v*" ' + commitish);
    if (!tag) {
      throw new Error('Could not find tag.');
    }
    if (versionParser.isValidStableVersion(tag)) {
      return tag;
    }
    // next time search older tags than this one
    commitish = tag + '~1';
  }
>>>>>>> 08186018
}

function exec(cmd) {
  return require('child_process').execSync(cmd).toString().trim();
}<|MERGE_RESOLUTION|>--- conflicted
+++ resolved
@@ -57,9 +57,6 @@
 }
 
 function getLatestVersionTag() {
-<<<<<<< HEAD
-  return exec('git describe --abbrev=0 --match="v*"');
-=======
   let commitish = '';
   while(true) {
     const tag = exec('git describe --abbrev=0 --match="v*" ' + commitish);
@@ -72,7 +69,6 @@
     // next time search older tags than this one
     commitish = tag + '~1';
   }
->>>>>>> 08186018
 }
 
 function exec(cmd) {
