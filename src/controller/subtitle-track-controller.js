/*
 * subtitle track controller
*/

import Event from '../events';
import EventHandler from '../event-handler';
import { logger } from '../utils/logger';

function filterSubtitleTracks (textTrackList) {
  let tracks = [];
  for (let i = 0; i < textTrackList.length; i++) {
    if (textTrackList[i].kind === 'subtitles') {
      tracks.push(textTrackList[i]);
    }
  }
  return tracks;
}

class SubtitleTrackController extends EventHandler {
  constructor (hls) {
    super(hls,
      Event.MEDIA_ATTACHED,
      Event.MEDIA_DETACHING,
      Event.MANIFEST_LOADING,
      Event.MANIFEST_LOADED,
      Event.SUBTITLE_TRACK_LOADED);
    this.tracks = [];
    this.trackId = -1;
    this.media = null;

    /**
     * @member {boolean} subtitleDisplay Enable/disable subtitle display rendering
     */
    this.subtitleDisplay = true;
  }

  _onTextTracksChanged () {
    // Media is undefined when switching streams via loadSource()
    if (!this.media) {
      return;
    }

    let trackId = -1;
    let tracks = filterSubtitleTracks(this.media.textTracks);
    for (let id = 0; id < tracks.length; id++) {
      if (tracks[id].mode === 'hidden') {
        // Do not break in case there is a following track with showing.
        trackId = id;
      } else if (tracks[id].mode === 'showing') {
        trackId = id;
        break;
      }
    }

    // Setting current subtitleTrack will invoke code.
    this.subtitleTrack = trackId;
  }

  destroy () {
    EventHandler.prototype.destroy.call(this);
  }

  // Listen for subtitle track change, then extract the current track ID.
  onMediaAttached (data) {
    this.media = data.media;
    if (!this.media) {
      return;
    }

    if (this.queuedDefaultTrack) {
      this.subtitleTrack = this.queuedDefaultTrack;
      delete this.queuedDefaultTrack;
    }

    this.trackChangeListener = this._onTextTracksChanged.bind(this);

    this.useTextTrackPolling = !(this.media.textTracks && 'onchange' in this.media.textTracks);
    if (this.useTextTrackPolling) {
      this.subtitlePollingInterval = setInterval(() => {
        this.trackChangeListener();
      }, 500);
    } else {
      this.media.textTracks.addEventListener('change', this.trackChangeListener);
    }
  }

  onMediaDetaching () {
    if (!this.media) {
      return;
    }

    if (this.useTextTrackPolling) {
      clearInterval(this.subtitlePollingInterval);
    } else {
      this.media.textTracks.removeEventListener('change', this.trackChangeListener);
    }

    this.media = null;
  }

  // Reset subtitle tracks on manifest loading
  onManifestLoading () {
    this.tracks = [];
    this.trackId = -1;
  }

  // Fired whenever a new manifest is loaded.
  onManifestLoaded (data) {
    let tracks = data.subtitles || [];
    this.tracks = tracks;
    this.trackId = -1;
    this.hls.trigger(Event.SUBTITLE_TRACKS_UPDATED, { subtitleTracks: tracks });

    // loop through available subtitle tracks and autoselect default if needed
    // TODO: improve selection logic to handle forced, etc
    tracks.forEach(track => {
      if (track.default) {
        // setting this.subtitleTrack will trigger internal logic
        // if media has not been attached yet, it will fail
        // we keep a reference to the default track id
        // and we'll set subtitleTrack when onMediaAttached is triggered
        if (this.media) {
          this.subtitleTrack = track.id;
        } else {
          this.queuedDefaultTrack = track.id;
        }
      }
    });
  }

  // Trigger subtitle track playlist reload.
  onTick () {
    const trackId = this.trackId;
    const subtitleTrack = this.tracks[trackId];
    if (!subtitleTrack) {
      return;
    }

    const details = subtitleTrack.details;
    // check if we need to load playlist for this subtitle Track
<<<<<<< HEAD
    if (!details || details.live) {
=======
    if (!details || details.live === true) {
>>>>>>> b5cd0121
      // track not retrieved yet, or live playlist we need to (re)load it
      logger.log(`(re)loading playlist for subtitle track ${trackId}`);
      this.hls.trigger(Event.SUBTITLE_TRACK_LOADING, { url: subtitleTrack.url, id: trackId });
    }
  }

  onSubtitleTrackLoaded (data) {
    if (data.id < this.tracks.length) {
      logger.log(`subtitle track ${data.id} loaded`);
      this.tracks[data.id].details = data.details;
      // check if current playlist is a live playlist
      if (data.details.live && !this.timer) {
        // if live playlist we will have to reload it periodically
        // set reload period to playlist target duration
        this.timer = setInterval(() => {
          this.onTick();
        }, 1000 * data.details.targetduration, this);
      }
      if (!data.details.live && this.timer) {
        // playlist is not live and timer is armed : stopping it
        this._stopTimer();
      }
    }
  }

  /** get alternate subtitle tracks list from playlist **/
  get subtitleTracks () {
    return this.tracks;
  }

  /** get index of the selected subtitle track (index in subtitle track lists) **/
  get subtitleTrack () {
    return this.trackId;
  }

  /** select a subtitle track, based on its index in subtitle track lists**/
  set subtitleTrack (subtitleTrackId) {
<<<<<<< HEAD
    if (this.trackId !== subtitleTrackId) {
=======
    if (this.trackId !== subtitleTrackId) { // || this.tracks[subtitleTrackId].details === undefined) {
      this._toggleTrackModes(subtitleTrackId);
>>>>>>> b5cd0121
      this.setSubtitleTrackInternal(subtitleTrackId);
    }
  }

  /**
   * This method is responsible for validating the subtitle index and periodically reloading if live.
   * Dispatches the SUBTITLE_TRACK_SWITCH event, which instructs the subtitle-stream-controller to load the selected track.
   * @param newId - The id of the subtitle track to activate.
   */
  setSubtitleTrackInternal (newId) {
    const { hls, tracks } = this;
    if (typeof newId !== 'number' || newId < -1 || newId >= tracks.length) {
      return;
    }

    this._stopTimer();
    this.trackId = newId;
    logger.log(`switching to subtitle track ${newId}`);
    hls.trigger(Event.SUBTITLE_TRACK_SWITCH, { id: newId });
    if (newId === -1) {
      return;
    }

    // check if we need to load playlist for this subtitle Track
    const subtitleTrack = tracks[newId];
    const details = subtitleTrack.details;
    if (!details || details.live) {
      // track not retrieved yet, or live playlist we need to (re)load it
      logger.log(`(re)loading playlist for subtitle track ${newId}`);
      hls.trigger(Event.SUBTITLE_TRACK_LOADING, { url: subtitleTrack.url, id: newId });
    }
  }

  _stopTimer () {
    if (this.timer) {
      clearInterval(this.timer);
      this.timer = null;
    }
  }

  /**
   * Disables the old subtitleTrack and sets current mode on the next subtitleTrack.
   * This operates on the DOM textTracks.
   * A value of -1 will disable all subtitle tracks.
   * @param newId - The id of the next track to enable
   * @private
   */
  _toggleTrackModes (newId) {
    const { media, subtitleDisplay, trackId } = this;
    if (!media) {
      return;
    }

    const textTracks = filterSubtitleTracks(media.textTracks);
    if (newId === -1) {
      [].slice.call(textTracks).forEach(track => {
        track.mode = 'disabled';
      });
    } else {
      const oldTrack = textTracks[trackId];
      if (oldTrack) {
        oldTrack.mode = 'disabled';
      }
    }

<<<<<<< HEAD
    // check if we need to load playlist for this subtitle Track
    let details = subtitleTrack.details;
    if (!details || details.live) {
      // track not retrieved yet, or live playlist we need to (re)load it
      logger.log(`(re)loading playlist for subtitle track ${newId}`);
      this.hls.trigger(Event.SUBTITLE_TRACK_LOADING, { url: subtitleTrack.url, id: newId });
=======
    const nextTrack = textTracks[newId];
    if (nextTrack) {
      nextTrack.mode = subtitleDisplay ? 'showing' : 'hidden';
>>>>>>> b5cd0121
    }
  }
}

export default SubtitleTrackController;<|MERGE_RESOLUTION|>--- conflicted
+++ resolved
@@ -138,11 +138,7 @@
 
     const details = subtitleTrack.details;
     // check if we need to load playlist for this subtitle Track
-<<<<<<< HEAD
     if (!details || details.live) {
-=======
-    if (!details || details.live === true) {
->>>>>>> b5cd0121
       // track not retrieved yet, or live playlist we need to (re)load it
       logger.log(`(re)loading playlist for subtitle track ${trackId}`);
       this.hls.trigger(Event.SUBTITLE_TRACK_LOADING, { url: subtitleTrack.url, id: trackId });
@@ -180,12 +176,8 @@
 
   /** select a subtitle track, based on its index in subtitle track lists**/
   set subtitleTrack (subtitleTrackId) {
-<<<<<<< HEAD
     if (this.trackId !== subtitleTrackId) {
-=======
-    if (this.trackId !== subtitleTrackId) { // || this.tracks[subtitleTrackId].details === undefined) {
       this._toggleTrackModes(subtitleTrackId);
->>>>>>> b5cd0121
       this.setSubtitleTrackInternal(subtitleTrackId);
     }
   }
@@ -251,18 +243,9 @@
       }
     }
 
-<<<<<<< HEAD
-    // check if we need to load playlist for this subtitle Track
-    let details = subtitleTrack.details;
-    if (!details || details.live) {
-      // track not retrieved yet, or live playlist we need to (re)load it
-      logger.log(`(re)loading playlist for subtitle track ${newId}`);
-      this.hls.trigger(Event.SUBTITLE_TRACK_LOADING, { url: subtitleTrack.url, id: newId });
-=======
     const nextTrack = textTracks[newId];
     if (nextTrack) {
       nextTrack.mode = subtitleDisplay ? 'showing' : 'hidden';
->>>>>>> b5cd0121
     }
   }
 }
