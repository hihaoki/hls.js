/**
 * AAC demuxer
 */
import * as ADTS from './adts';
import { logger } from '../utils/logger';
import ID3 from '../demux/id3';

class AACDemuxer {
  constructor (observer, remuxer, config) {
    this.observer = observer;
    this.config = config;
    this.remuxer = remuxer;
  }

  resetInitSegment (initSegment, audioCodec, videoCodec, duration) {
    this._audioTrack = { container: 'audio/adts', type: 'audio', id: 0, sequenceNumber: 0, isAAC: true, samples: [], len: 0, manifestCodec: audioCodec, duration: duration, inputTimeScale: 90000 };
  }

  resetTimeStamp () {
  }

<<<<<<< HEAD
  // Source for probe info - https://wiki.multimedia.cx/index.php?title=ADTS
  static probe(data) {
    if (!data) {
=======
  static probe (data) {
    if (!data)
>>>>>>> 661d31ed
      return false;

    // Check for the ADTS sync word
    // Look for ADTS header | 1111 1111 | 1111 X00X | where X can be either 0 or 1
    // Layer bits (position 14 and 15) in header should be always 0 for ADTS
    // More info https://wiki.multimedia.cx/index.php?title=ADTS
    const id3Data = ID3.getID3Data(data, 0) || [];
    let offset = id3Data.length;

    for (let length = data.length; offset < length; offset++) {
      if (ADTS.probe(data, offset)) {
        logger.log('ADTS sync word found !');
        return true;
      }
    }
    return false;
  }

  // feed incoming data to the front of the parsing pipeline
  append (data, timeOffset, contiguous, accurateTimeOffset) {
    let track = this._audioTrack;
    let id3Data = ID3.getID3Data(data, 0) || [];
    let timestamp = ID3.getTimeStamp(id3Data);
    let pts = timestamp ? 90 * timestamp : timeOffset * 90000;
    let frameIndex = 0;
    let stamp = pts;
    let length = data.length;
    let offset = id3Data.length;

    let id3Samples = [{ pts: stamp, dts: stamp, data: id3Data }];

    while (offset < length - 1) {
      if (ADTS.isHeader(data, offset) && (offset + 5) < length) {
        ADTS.initTrackConfig(track, this.observer, data, offset, track.manifestCodec);
        let frame = ADTS.appendFrame(track, data, offset, pts, frameIndex);
        if (frame) {
          offset += frame.length;
          stamp = frame.sample.pts;
          frameIndex++;
        } else {
          logger.log('Unable to parse AAC frame');
          break;
        }
      } else if (ID3.isHeader(data, offset)) {
        id3Data = ID3.getID3Data(data, offset);
        id3Samples.push({ pts: stamp, dts: stamp, data: id3Data });
        offset += id3Data.length;
      } else {
        // nothing found, keep looking
        offset++;
      }
    }

    this.remuxer.remux(track,
      { samples: [] },
      { samples: id3Samples, inputTimeScale: 90000 },
      { samples: [] },
      timeOffset,
      contiguous,
      accurateTimeOffset);
  }

  destroy () {
  }
}

export default AACDemuxer;<|MERGE_RESOLUTION|>--- conflicted
+++ resolved
@@ -19,14 +19,9 @@
   resetTimeStamp () {
   }
 
-<<<<<<< HEAD
   // Source for probe info - https://wiki.multimedia.cx/index.php?title=ADTS
-  static probe(data) {
-    if (!data) {
-=======
   static probe (data) {
     if (!data)
->>>>>>> 661d31ed
       return false;
 
     // Check for the ADTS sync word
