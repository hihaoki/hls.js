--- conflicted
+++ resolved
@@ -19,18 +19,17 @@
   buffered: TimeRanges
 };
 
-<<<<<<< HEAD
 export type BufferInfo = {
   len: number,
   start: number,
   end: number,
   nextStart?: number,
-=======
+};
+
 const noopBuffered: TimeRanges = {
   length: 0,
   start: () => 0,
   end: () => 0
->>>>>>> 043d704a
 };
 
 export class BufferHelper {
@@ -43,11 +42,7 @@
   static isBuffered (media: Bufferable, position: number): boolean {
     try {
       if (media) {
-<<<<<<< HEAD
-        const buffered = media.buffered;
-=======
-        let buffered = BufferHelper.getBuffered(media);
->>>>>>> 043d704a
+        const buffered = BufferHelper.getBuffered(media);
         for (let i = 0; i < buffered.length; i++) {
           if (position >= buffered.start(i) && position <= buffered.end(i)) {
             return true;
@@ -69,13 +64,8 @@
   ): BufferInfo {
     try {
       if (media) {
-<<<<<<< HEAD
-        const vbuffered = media.buffered;
+        const vbuffered = BufferHelper.getBuffered(media);
         const buffered: BufferTimeRange[] = [];
-=======
-        let vbuffered = BufferHelper.getBuffered(media);
-        let buffered: BufferTimeRange[] = [];
->>>>>>> 043d704a
         let i: number;
         for (i = 0; i < vbuffered.length; i++) {
           buffered.push({ start: vbuffered.start(i), end: vbuffered.end(i) });
