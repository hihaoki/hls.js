--- conflicted
+++ resolved
@@ -69,27 +69,8 @@
   return to;
 }
 
-<<<<<<< HEAD
-function startStream (streamUrl, config, callback) {
+function startStream (streamUrl, config, callback, autoplay) {
   var Hls = self.Hls;
-  if (!Hls) {
-    throw new Error('Hls not installed');
-  }
-
-  if (Hls.isSupported()) {
-    if (hls) {
-      callback({ code: 'hlsjsAlreadyInitialised', logs: logString });
-      return;
-    }
-    self.video = video = document.getElementById('video');
-    try {
-      self.hls = hls = new Hls(objectAssign({}, config, { debug: true }));
-      console.log(navigator.userAgent);
-      hls.loadSource(streamUrl);
-      hls.attachMedia(video);
-=======
-function startStream (streamUrl, config, callback, autoplay) {
-  var Hls = window.Hls;
   if (!Hls) {
     throw new Error('Hls not installed');
   }
@@ -101,12 +82,11 @@
     callback({ code: 'hlsjsAlreadyInitialised', logs: logString });
     return;
   }
-  window.video = video = document.getElementById('video');
+  self.video = video = document.getElementById('video');
   try {
-    window.hls = hls = new Hls(objectAssign({}, config, { debug: true }));
+    self.hls = hls = new Hls(objectAssign({}, config, { debug: true }));
     console.log('[test] > userAgent:', navigator.userAgent);
     if (autoplay !== false) {
->>>>>>> c32371d2
       hls.on(Hls.Events.MANIFEST_PARSED, function () {
         console.log('[test] > Manifest parsed. Calling video.play()');
         var playPromise = video.play();
